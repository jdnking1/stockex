--- conflicted
+++ resolved
@@ -56,12 +56,8 @@
     return priceLevels_[getPriceIndex(price)];
   }
 
-<<<<<<< HEAD
-  auto getPriceLevel(models::Price price) noexcept -> models::PriceLevel * {
-=======
   auto getPriceLevel(models::Price price) noexcept
       ->  models::PriceLevel * {
->>>>>>> 180f3a88
     return priceLevels_[getPriceIndex(price)];
   }
 
