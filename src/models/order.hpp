--- conflicted
+++ resolved
@@ -11,14 +11,6 @@
 #include "order_queue.hpp"
 
 namespace stockex::models {
-<<<<<<< HEAD
-=======
-using QueueSize = uint32_t;
-struct QueuePosition {
-  QueueSize logicalIndex_{};
-  QueueSize offsetAtInsert_{};
-};
->>>>>>> 9224c484
 
 struct OrderInfo {
   models::QueuePosition position_{};
@@ -56,83 +48,6 @@
   }
 };
 
-struct BasicOrder {
-  OrderId orderId_{};
-  Quantity qty_{};
-  ClientId clientId_{};
-  bool deleted_{false};
-};
-
-class OrderQueue {
-private:
-  auto compact() noexcept {
-    if (head_ < COMPACT_THRESHOLD || head_ * 2 < orders_.size())
-      return;
-
-    auto remaining = orders_.size() - head_;
-    std::memmove(&orders_[0], &orders_[head_], remaining * sizeof(BasicOrder));
-    offset += head_;
-    tail_ = static_cast<QueueSize>(remaining);
-    head_ = 0;
-  }
-
-public:
-  constexpr explicit OrderQueue(QueueSize size) { orders_.reserve(size); }
-
-  auto push(BasicOrder order) noexcept -> QueuePosition {
-    QueueSize index{};
-    if (tail_ < orders_.size()) {
-      orders_[tail_] = order;
-      index = tail_;
-      ++tail_;
-    } else {
-      orders_.push_back(order);
-      index = static_cast<QueueSize>(orders_.size() - 1);
-      ++tail_;
-    }
-    size_++;
-    return {index, offset};
-  };
-
-  auto front() noexcept -> BasicOrder * {
-    // compact();
-    while (head_ != orders_.size() && orders_[head_].deleted_) {
-      head_++;
-    }
-    return orders_[head_].deleted_ ? nullptr : &orders_[head_];
-  }
-
-  auto remove(QueuePosition pos) noexcept {
-    auto [index, insert_offset] = pos;
-    if (insert_offset == offset) {
-      orders_[index].deleted_ = true;
-    } else {
-      orders_[index - offset].deleted_ = true;
-    }
-    size_--;
-  }
-
-  auto pop() noexcept {
-    orders_[head_].deleted_ = true;
-    head_++;
-    size_--;
-  }
-
-  auto front() const noexcept -> BasicOrder { return orders_[head_]; }
-
-  auto last() const noexcept -> BasicOrder { return orders_[tail_ - 1]; }
-
-  auto empty() const noexcept -> bool { return size_ == 0; }
-
-private:
-  std::vector<BasicOrder> orders_{};
-  QueueSize tail_{};
-  QueueSize head_{};
-  QueueSize offset{};
-  QueueSize size_{};
-  static const QueueSize COMPACT_THRESHOLD = 1000;
-};
-
 struct PriceLevel {
   Side side_{Side::INVALID};
   Price price_{INVALID_PRICE};
